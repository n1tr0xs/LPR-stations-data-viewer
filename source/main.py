--- conflicted
+++ resolved
@@ -178,14 +178,8 @@
         self.table = QTableWidget()
         self.table.cellDoubleClicked.connect(lambda i, j: pyperclip.copy(self.table.item(i, j).text()))
         self.layout.addWidget(self.table, 1, 0, 1, 4)
-<<<<<<< HEAD
 
         menu = QMenu('Файл', self)
-
-        conf_act = QtGui.QAction('Конфигуратор', self)
-        conf_act.setStatusTip('Конфигуратор')
-        conf_act.triggered.connect(self.run_configurator)
-        menu.addAction(conf_act)
 
         exit_act = QtGui.QAction('Выход', self)
         exit_act.setStatusTip('Выход')
@@ -194,20 +188,13 @@
         
         self.menuBar().addMenu(menu)
         
-=======
-        
         self.get_servers()
->>>>>>> 08e9e6ca
         self.get_stations()
         self.get_measurements_types()
         self.set_headers()
         self.get_terms()
         self.term_box.currentIndexChanged.connect(self.timer.timeout.emit)
-<<<<<<< HEAD
-        self.timer.start()
-=======
         self.timer.start(0)
->>>>>>> 08e9e6ca
 
         self.restore_settings()
         self.show()        
@@ -417,50 +404,7 @@
                 self.close()
             case QtCore.Qt.Key.Key_F5:
                 self.get_terms()
-
-<<<<<<< HEAD
-    def run_configurator(self):
-        self.configurator_window = ConfiguratorWindow(self)        
-
-class ConfiguratorWindow(QDialog):        
-    def __init__(self, parent=None):
-        '''
-        Creates dialog window to configure retrieving data.
-        '''
-        super().__init__(parent)
-        self.setModal(True)
-        self.layout = QGridLayout()
-        self.setWindowTitle('Конфигуратор')
-
-        self.stations_layout = QVBoxLayout()
-        self.stations_layout.addWidget(QLabel('Станции:'))
-        self.cb_idx = {}
-        for row in get_json('stations.json'):
-            cb = QCheckBox(row['station_name'])
-            self.stations_layout.addWidget(cb)
-        self.layout.addLayout(self.stations_layout, 0, 0)
-
-        self.measurings_layout = QGridLayout()
-        self.measurings_layout.addWidget(QLabel('Измерения:'), 0, 0, 1, 15)
-        i = 0
-        j = 0
-        for row in get_json('measurement.json'):
-            cb = QCheckBox(row['caption'])
-            i += 1
-            if i >= 20:
-                i = 1
-                j += 1
-            self.measurings_layout.addWidget(cb, i, j)            
-        self.layout.addLayout(self.measurings_layout, 0, 1)
-        
-        self.setLayout(self.layout)
-        self.show()
-
-    def f(self, state):
-        isChecked = bool(state)
-        
-=======
->>>>>>> 08e9e6ca
+           
 
 if __name__ == "__main__":
     app = QApplication(sys.argv)
